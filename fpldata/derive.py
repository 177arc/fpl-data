"""
This module contains functions for deriving new FPLManagerBase data set from existing ones.
"""
import numpy as np
import pandas as pd
from .common import Context, validate_df, value_or_default, FIXTURE_STATS_TYPES, LOCAL_COL_PREFIX
from sklearn.linear_model import LinearRegression
from sklearn.model_selection import train_test_split
from typing import Callable
import itertools
from pandas.api.types import is_string_dtype

# Define type aliases
DF = pd.DataFrame
S = pd.Series

MIN_SHORT_POINTS = 1
MIN_LONG_POINTS = 2
DEF_GOAL_POINTS = 6
MID_GOAL_POINTS = 5
FWD_GOAL_POINTS = 4
ASSIST_POINTS = 3
PEN_MISS_POINTS = -2
GOAL_CONCEDED_POINTS = -1
DEF_CLEAN_POINTS = 4
MID_CLEAN_POINTS = 1
FWD_CLEAN_POINTS = 0
SAVES_POINTS = 1
PEN_SAVE_POINTS = 5
YELLOW_CARD_POINTS = -1
RED_CARD_POINTS = -3
OWN_GOAL_POINTS = -2


def get_player_teams(players: DF, teams: DF, ctx: Context):
    return (players
            .reset_index(drop=False)
            .merge(teams, left_on='Player Team Code', right_on='Team Code')
            .set_index('Player Code')
            .assign(**{'Long Name': lambda df: df['First Name'] + ' ' + df['Last Name']})
            .assign(**{'Long Name and Team': lambda df: df['Long Name'] + ' (' + df['Team Name'] + ')'})
            .assign(**{'Name and Short Team': lambda df: df['Name'] + ' (' + df['Team Short Name'] + ')'})
            .pipe(ctx.dd.reorder))


def get_fixture_teams(fixtures: DF, teams: DF, ctx: Context) -> DF:
    return (fixtures
            .reset_index()
            .merge(teams[['Team Name', 'Team Short Name']]
                   .rename(columns={'Team Name': 'Team Name Home', 'Team Short Name': 'Team Short Name Home'}),
                   left_on='Home Team Code',
                   right_on='Team Code', suffixes=(False, False))
            .merge(teams[['Team Name', 'Team Short Name']]
                   .rename(columns={'Team Name': 'Team Name Away', 'Team Short Name': 'Team Short Name Away'}),
                   left_on='Away Team Code',
                   right_on='Team Code', suffixes=(False, False))
            .pipe(ctx.dd.reorder))


def get_players_history_fixtures(players_history: DF, fixtures: DF, player_teams: DF, ctx: Context) -> DF:
    return (players_history[['Fixture Total Points', 'Fixture Minutes Played', 'Fixture Cost']]
            .reset_index()
            .merge(fixtures, left_on='Fixture Code', right_index=True)
            .merge(player_teams[['Player Team Code', 'Field Position', 'Minutes Percent', 'News And Date', 'Team Short Name', 'Name and Short Team']], left_on='Player Code', right_index=True)
            .sort_values(['Player Code', 'Kick Off Time'])
            .set_index(['Player Code', 'Fixture Code'])
            .assign(**{'Fixture Played': lambda df: df['Fixture Minutes Played'] > 0})
            .assign(**{'Total Points To Fixture': lambda df: df.groupby('Player Code')['Fixture Total Points'].apply(lambda x: x.rolling(ctx.player_fixtures_look_back, min_periods=1).sum()).fillna(0)})
            .assign(**{'Fixtures Played To Fixture': lambda df: df.groupby('Player Code')['Fixture Played'].apply(lambda x: x.rolling(ctx.player_fixtures_look_back, min_periods=1).sum().fillna(0))})
    )


def get_total_points_estimator(player_team_stats: DF):
    """Estimate the total points for last season based on the players' cost using linear regression. It returns a function that expects a series of cost numbers and returns the estimated total points."""
    validate_df(player_team_stats, 'player_team_stats', ['Last Season Minutes', 'Last Season Total Points', 'Current Cost'])

    # Reduce the data to players that have played at least the equivalent of 16 full matches during the last season.
    min_minutes_played_last_season = 16 * 90
    player_team_stats_active = player_team_stats[lambda df: df['Last Season Minutes'] > min_minutes_played_last_season]

    # Split the data into training/testing sets
    total_points = np.reshape(player_team_stats_active['Last Season Total Points'].values, (player_team_stats_active.shape[0], 1))
    current_cost = np.reshape(player_team_stats_active['Current Cost'].values, (player_team_stats_active.shape[0], 1))  # Use current cost since start of season cost is not available
    total_points_train, total_points_test, current_cost_train, current_cost_test = train_test_split(total_points, current_cost, test_size=0.2, random_state=1)

    # Train linear regression model
    total_points_estimator = LinearRegression()
    _ = total_points_estimator.fit(current_cost_train, total_points_train)

    # Make predictions using the testing set
    # total_points_pred = total_points_estimator.predict(current_cost_test)
    # print(f'Mean squared error: {np.mean((regr.predict(current_cost_test) - total_points_test) ** 2):.2f}')

    def pred(s: pd.Series) -> pd.Series:
        index_values = s.index.values
        predictions = total_points_estimator.predict(np.reshape(s.values, (s.size, 1)))
        predictions_s = pd.Series(np.reshape(predictions, s.size), index=index_values)
        return predictions_s

    return pred


def calc_consistency(s: S):
    if s.count() == 0:
        return np.nan

    max_points = max(s)
    if max_points == 0:
        return np.nan

    return np.mean(s / max(s)) * 100


def calc_stats(df: DF, game_week: int = None) -> S:
    team_code = df['Player Team Code'].iloc[0]

    if game_week is not None:
        df = df[df['Game Week'] <= game_week]

    s = {'Total Points': df['Fixture Total Points'].sum(),
         'Total Points Consistency': calc_consistency(df['Fixture Total Points']),
         'Player Team Code': team_code}

    return S(s)


def get_last_season(players_history_past: DF) -> str:
    return (players_history_past
            .index
            .get_level_values('Season')
            .max())


def get_player_team_stats(player_teams: DF, players_history_fixtures: DF, players_history_past: DF, ctx: Context) -> DF:
    players_history_stats = (players_history_fixtures
                             .groupby(['Player Code'])
                             .apply(lambda df: calc_stats(df))
                             .pipe(ctx.dd.ensure_cols, ['Total Points', 'Total Points Consistency', 'Player Team Code']))

    player_team_stats = (player_teams
                         .reset_index()
                         .merge(players_history_stats[['Total Points Consistency']], left_on='Player Code', right_on='Player Code', how='left')
                         .set_index('Player Code')
                         .assign(**{'Points Per Cost': lambda df: df['Total Points'] / df['Current Cost']}))

    # noinspection PyTypeChecker
    last_season = players_history_past.pipe(get_last_season)

    # Add the total points from the last season to the player stats so it can be used for the expected point calculation at the beginning of the season.
    players_history_last_season = (players_history_past
                                   [['Season Total Points', 'Season Minutes', 'Season ICT Index']]
                                   .xs(last_season, axis=0, level=1, drop_level=False)
                                   .reset_index(level=1)
                                   .rename(columns={'Season Total Points': 'Last Season Total Points', 'Season Minutes': 'Last Season Minutes', 'Season ICT Index': 'Last Season ICT Index'}))

    return (player_team_stats
            .merge(players_history_last_season, left_index=True, right_index=True, how='left'))


def add_last_season_fallback(player_team_stats: DF, total_points_estimator: Callable) -> DF:
    min_minutes_played_last_season = 16 * 90
    avg_min_per_game = 80
    gws_count = 38

    return (player_team_stats
            # Take last seasons points if enough minutes played or estimate points based on player cost.
            .assign(**{'Last Season Total Points Est': lambda df: np.where(df['Last Season Minutes'] > min_minutes_played_last_season, df['Last Season Total Points'], total_points_estimator(df['Current Cost']))})
            # Estimate the game weeks played last season based on minutes played if enough minutes played or assume all game weeks played (and points estimated based on player cost).
            .assign(**{'Last Season GWs Est': lambda df: np.where(df['Last Season Minutes'] > min_minutes_played_last_season, np.minimum(df['Last Season Minutes'] / avg_min_per_game, gws_count), gws_count)}))


def phase_over(n1: float, n2: float, gw: int, speed: float = 0.2):
    """Phases over the influence of `n1` to `n2` depending on the game week `gw` at the given `speed`."""
    weight = np.tanh((gw - 1) * speed)
    return (1 - weight) * n1 + weight * n2


def remove_fixture_stats_cols(df: DF) -> DF:
    return df[[col for col in df.columns if not is_fixture_stats_col(df[col])]]


def is_fixture_stats_col(col: S) -> bool:
    return col.name.startswith('Fixture') and len(col.value_counts()) == 0 or col.name.startswith('Fixture Minutes')


def add_fixtures_ago(team_fixtures: DF) -> DF:
    return (team_fixtures
            .sort_values(['Fixture Code', 'Kick Off Time'], ascending=False)
            .assign(**{'Fixtures Ago': lambda df: df.groupby(['Team Code']).cumcount() + 1}))


def get_team_fixture_scores(fixture_teams: DF, teams: DF) -> DF:
    """
    Converts the given fixture team stats (one row per fixture) to a data frame with one row for each fixture and team combination.
    The resulting data frame has twice as many rows. It then calculates stats for each row form the team's point of view and then
    adds more team information for each row.

    Args:
        fixture_teams: The fixture stats data frame.
        teams: The team data frame.

    Returns:
        A data frame with one row for each fixture and team combination.
    """
    validate_df(fixture_teams, 'fixture_teams', ['Fixture Code', 'Kick Off Time', 'Game Week', 'Home Team Score', 'Away Team Score', 'Home Team Code', 'Away Team Code'])

    # Unfold data frame so that there a two rows for each fixture.
    return (pd.melt(fixture_teams[['Fixture Code', 'Kick Off Time', 'Season', 'Game Week', 'Home Team Score', 'Away Team Score', 'Home Team Code', 'Away Team Code']],
                    id_vars=['Fixture Code', 'Kick Off Time', 'Season', 'Game Week', 'Home Team Score', 'Away Team Score'],
                    value_vars=['Home Team Code', 'Away Team Code'])
            .rename(columns={'variable': 'Variable', 'value': 'Value'})
            .sort_values(['Season', 'Game Week'])
            .assign(**{'Team Goals Scored': lambda df: np.where(df['Variable'] == 'Home Team Code', df['Home Team Score'], df['Away Team Score'])})
            .assign(**{'Team Goals Conceded': lambda df: np.where(df['Variable'] == 'Home Team Code', df['Away Team Score'], df['Home Team Score'])})
            .assign(**{'Team Clean Sheet': lambda df: np.where(df['Variable'] == 'Home Team Code', df['Away Team Score'] == 0, df['Home Team Score'] == 0)})
            .assign(**{'Is Home?': lambda df: df['Variable'] == 'Home Team Code'})
            .rename(columns={'Value': 'Team Code'}).drop('Variable', axis=1)
            .merge(teams, left_on='Team Code', right_on='Team Code'))


def calc_team_score_stats(team_fixture_scores: pd.DataFrame) -> pd.DataFrame:
    """
    Calculates team score stats for each fixture and team combination.

    Args:
        team_fixture_scores: The fixture and team data frame.

    Returns:
        The given data frame with the additional stats.
    """
    validate_df(team_fixture_scores, 'team_fixture_scores', ['Team Code', 'Team Short Name', 'Is Home?', 'Team Goals Scored', 'Team Goals Conceded'])

    team_score_stats = (team_fixture_scores
                        .groupby(['Team Code', 'Is Home?'])[['Team Goals Scored', 'Team Goals Conceded', 'Team Clean Sheet', 'Fixture Code']]
                        .agg({'Team Goals Scored': 'sum', 'Team Goals Conceded': 'sum', 'Team Clean Sheet': 'sum', 'Fixture Code': 'count'})
                        .rename(columns={'Fixture Code': 'Team Fixture Count'})
                        .unstack(level=-1)
                        .reset_index()
                        .rename(columns={False: 'Away', True: 'Home'}))
    team_score_stats.columns = [' '.join(col).strip() for col in team_score_stats.columns]
    team_score_stats = (team_score_stats
                        .set_index('Team Code')
                        .rename(columns={'Team Goals Conceded Home': 'Total Team Goals Conceded Home',
                                         'Team Goals Conceded Away': 'Total Team Goals Conceded Away',
                                         'Team Goals Scored Home': 'Total Team Goals Scored Home',
                                         'Team Goals Scored Away': 'Total Team Goals Scored Away',
                                         'Team Clean Sheet Home': 'Total Team Clean Sheets Home',
                                         'Team Clean Sheet Away': 'Total Team Clean Sheets Away'})
                        .assign(**{'Team Fixture Count': lambda df: df['Team Fixture Count Home'] + df['Team Fixture Count Away']})
                        .assign(**{'Total Team Goals Scored': lambda df: df['Total Team Goals Scored Away'] + df['Total Team Goals Scored Home']})
                        .assign(**{'Total Team Goals Conceded': lambda df: df['Total Team Goals Conceded Away'] + df['Total Team Goals Conceded Home']})
                        .assign(**{'Total Team Clean Sheets': lambda df: df['Total Team Clean Sheets Away'] + df['Total Team Clean Sheets Home']})
                        )

    return team_score_stats


def fill_team_goal_stats_est(team_stats: DF, team_goal_stats_est: DF, ctx: Context) -> DF:
    team_stats = (team_stats.merge(team_goal_stats_est.drop(columns=['Team Short Name']),
                                   left_index=True, right_index=True, how='outer', suffixes=(None, None))
                  .fillna(0))

    for stat_type in itertools.product(*FIXTURE_STATS_TYPES):
        post_fix = ' ' + ' '.join(stat_type).strip()
        fixture_type = (' ' + stat_type[1]).rstrip()
        team_stats = (team_stats.assign(
            **{f'_Avg Team{post_fix}':
               # Calculate average based on actual past stats if available
                   lambda df: np.where(df[f'Team Fixture Count{fixture_type}'] != 0, df[f'Total Team{post_fix}'] / df[f'Team Fixture Count{fixture_type}'], 0)
                              * np.where(df[f'Team Fixture Count{fixture_type}~'] != 0, df[f'Team Fixture Count{fixture_type}'] / df[f'Team Fixture Count{fixture_type}~'], 1)
                              # Add estimated stats if available
                              + np.where(df[f'Team Fixture Count{fixture_type}~'] != 0, (df[f'Total Team{post_fix}~'] / df[f'Team Fixture Count{fixture_type}~'])
                                         * ((df[f'Team Fixture Count{fixture_type}~'] - df[f'Team Fixture Count{fixture_type}']).clip(0, None) / df[f'Team Fixture Count{fixture_type}~']), 0)
               }))

    return (team_stats
            .assign(**{'Team Stats Quality': lambda df: df[f'Team Fixture Count'] / ctx.fixtures_look_back})
            .drop(columns=[col for col in team_stats.columns if col.endswith('~')]))  # Remove estimate columns


def fill_missing_teams(team_stats: DF, teams_ext: DF) -> DF:
    return (team_stats
            .merge(teams_ext[['Team Short Name']], left_index=True, right_index=True, how='right'))


def get_team_goal_stats(fixture_teams: DF, teams: DF, team_goal_stats_est: DF, ctx: Context) -> DF:
    return (fixture_teams
            [lambda df: df['Finished'] == True]
            .pipe(get_team_fixture_scores, teams)
            .pipe(add_fixtures_ago)
            [lambda df: df['Fixtures Ago'] <= ctx.fixtures_look_back]
            .pipe(calc_team_score_stats)
            .pipe(fill_team_goal_stats_est, team_goal_stats_est, ctx)
            .pipe(fill_missing_teams, teams))


def get_fixture_goal_stats(fixture_teams: DF, team_score_stats: DF) -> DF:
    fixture_team_stats_cols = [f'_Avg Team {" ".join(stat_type).strip()}' for stat_type in itertools.product(*FIXTURE_STATS_TYPES)] + ['Team Fixture Count Home', 'Team Fixture Count Away', 'Team Fixture Count', 'Team Stats Quality']

    return (fixture_teams
            .merge(team_score_stats[fixture_team_stats_cols].rename(columns=lambda col: col.replace('Team ', 'Home Team ')),
                   left_on='Home Team Code', right_index=True, suffixes=(None, None))
            .merge(team_score_stats[fixture_team_stats_cols].rename(columns=lambda col: col.replace('Team ', 'Away Team ')),
                   left_on='Away Team Code', right_index=True, suffixes=(None, None))
            .assign(**{'Fixture Short Name': lambda df: df['Team Short Name Home'] + '-' + df['Team Short Name Away']})
            .set_index('Fixture Code'))


def add_team_cols(team_fixture_strength: DF) -> DF:
    for col in team_fixture_strength.columns:
        if 'Away ' in col:
            away_col = col
            home_col = col.replace('Away ', 'Home ')
            col_prefix = LOCAL_COL_PREFIX if col.startswith(LOCAL_COL_PREFIX) else ''

            team_fixture_strength = (team_fixture_strength
                                     .assign(**{away_col.replace('Away ', ''): lambda df: np.where(df['Is Home?'], df[home_col], df[away_col])})
                                     .assign(**{col_prefix+'Opp '+away_col.replace('Away ', '').replace(LOCAL_COL_PREFIX, ''): lambda df: np.where(~df['Is Home?'], df[home_col], df[away_col])})
                                     .drop(columns=[away_col, home_col]))

    return team_fixture_strength


def add_fixture_stats(fixture_teams_stats: DF, ctx: Context) -> DF:
    def save_div(num: float, s: S) -> S:
        return (num / s.fillna(1)).replace(np.inf, 1)

    for stat_type in itertools.product(*FIXTURE_STATS_TYPES):
        post_fix = ' '.join(stat_type).strip()
        fixture_teams_stats = (fixture_teams_stats
                           .sort_values(['Season', 'Game Week'])
                           .assign(
                                **{f'_Avg Opp Avg Team {post_fix} To Fixture': lambda df: df.groupby('Team Code')[f'_Opp Avg Team {post_fix}']
                                    .apply(lambda x: x.shift().rolling(ctx.player_fixtures_look_back, min_periods=1).mean()).fillna(0)})
                           .assign(**{f'_Rel Opp Avg Team {post_fix} To Fixture': lambda df:
                                    np.where(df[f'_Avg Opp Avg Team {post_fix} To Fixture'] > 0, df[f'_Opp Avg Team {post_fix}'] / df[f'_Avg Opp Avg Team {post_fix} To Fixture'], 1)}))

    return (fixture_teams_stats
        .assign(**{'_Rel Att Fixture Strength Home': lambda df: df['_Rel Opp Avg Team Goals Conceded Away To Fixture'].fillna(1)})
        .assign(**{'_Rel Att Fixture Strength Away': lambda df: df['_Rel Opp Avg Team Goals Conceded Home To Fixture'].fillna(1)})
        .assign(**{'_Rel Def Fixture Strength Home': lambda df: save_div(1, df['_Rel Opp Avg Team Goals Scored Away To Fixture'])})
        .assign(**{'_Rel Def Fixture Strength Away': lambda df: save_div(1, df['_Rel Opp Avg Team Goals Scored Home To Fixture'])})
        .assign(**{'_Rel Clean Sheet Fixture Strength Home': lambda df: save_div(1, df['_Rel Opp Avg Team Clean Sheets Away To Fixture'])})
        .assign(**{'_Rel Clean Sheet Fixture Strength Away': lambda df: save_div(1, df['_Rel Opp Avg Team Clean Sheets Home To Fixture'])})
        .assign(**{'Rel Att Fixture Strength': lambda df: df['_Rel Opp Avg Team Goals Conceded To Fixture'].fillna(1)})
        .assign(**{'Rel Def Fixture Strength': lambda df: 1 / df['_Rel Opp Avg Team Goals Scored To Fixture'].fillna(1)})
        .assign(**{'Expected Goals For': lambda df: df['_Avg Opp Avg Team Goals Conceded To Fixture']})
        .assign(**{'Expected Goals Against': lambda df: df['_Avg Opp Avg Team Goals Scored To Fixture']}))


def get_team_fixture_strength(fixture_teams_stats: DF, teams: DF, ctx: Context) -> DF:
    stats_cols = [col for col in fixture_teams_stats.columns if 'Avg' in col or 'Count' in col or 'FDR' in col or 'Quality' in col]

    # noinspection PyTypeChecker
    return (pd.melt(fixture_teams_stats
                    .reset_index()
                    [['Fixture Code', 'Home Team Code', 'Team Name Home', 'Away Team Code'] + stats_cols],
                    id_vars=['Fixture Code'] + stats_cols,
                    value_vars=['Home Team Code', 'Away Team Code'])
            .drop('variable', axis=1)
            .rename(columns={'value': 'Team Code'})
            .merge(fixture_teams_stats[['Home Team Code', 'Away Team Code', 'Season', 'Game Week', 'Started', 'Fixture Short Name', 'Kick Off Time']], left_on='Fixture Code', right_index=True, suffixes=(False, False))
            .assign(**{'Is Home?': (lambda df: df['Home Team Code'] == df['Team Code'])})
            .assign(**{'Opp Team Code': lambda df: np.where(df['Is Home?'], df['Away Team Code'], df['Home Team Code'])})
            .drop(columns=['Home Team Code', 'Away Team Code'])
            .pipe(add_team_cols)
            .pipe(add_fixture_stats, ctx)
            .assign(**{'Fixture Short Name FDR': lambda df: df['Fixture Short Name'] + ' (' + df['Team FDR'].astype('str') + ')'})
            .merge(teams, left_on='Team Code', right_on='Team Code', suffixes=(None, None))
            .merge(teams[['Team Short Name']].rename(columns={'Team Short Name': 'Opp Team Short Name'}), left_on='Opp Team Code', right_on='Team Code', suffixes=(None, None))
            .pipe(add_fixtures_ago)
            .set_index(['Team Code'])
            .pipe(ctx.dd.reorder))


def get_player_team_fixture_strength(players: DF, team_fixture_strength: DF, players_history: DF, ctx: Context) -> DF:
    def roll_sum_back(df: DF, group_by: str, col: str, ctx: Context):
        return (df.groupby(group_by)
<<<<<<< HEAD
                [col].apply(lambda x: x.rolling(ctx.player_fixtures_look_back, min_periods=1).sum())
                .where((df['Season'] == ctx.current_season) & (df['Game Week'] <= ctx.next_gw) | (df['Season'] != ctx.current_season)))
=======
                [col].apply(lambda x: x.rolling(ctx.player_fixtures_look_back, min_periods=1).sum()))
>>>>>>> 6160c675

    return (players[['Name', 'Player Team Code', 'Field Position']]
            .reset_index()
            .merge(team_fixture_strength, left_on='Player Team Code', right_index=True, suffixes=(False, False))
            .merge(players_history[['Fixture Minutes Played', 'Fixture Total Points', 'Fixture Goals Scored', 'Fixture Assists', 'Fixture Goals Conceded',
                                    'Fixture Own Goals', 'Fixture Penalties Missed', 'Fixture Yellow Cards',
                                   'Fixture Red Cards', 'Fixture Bonus Points', 'Fixture Saves', 'Fixture Clean Sheets',
                                   'Fixture Penalties Saved']],
                   left_on=['Player Code', 'Fixture Code'], right_index=True, how='left', suffixes=(False, False))
            .sort_values(['Player Code', 'Kick Off Time'])
            .set_index(['Player Code', 'Fixture Code'])
            .assign(**{'Fixture Played': lambda df: df['Fixture Minutes Played'] > 0})
            .assign(**{'Fixture Minutes >60 Played': lambda df: df['Fixture Minutes Played'] > 60})
            .assign(**{'Fixture Minutes <60 Played': lambda df: (df['Fixture Minutes Played'] < 60) & (df['Fixture Minutes Played'] > 0)})
            .assign(**{'Fixture Goals Conceded Multiples': lambda df: np.floor(df['Fixture Goals Conceded']/2)})
            .assign(**{'Fixture Saves Multiples': lambda df: np.floor(df['Fixture Saves']/3)})
            .assign(**{'Fixture Played': lambda df: df['Fixture Minutes Played'] > 0})
            .assign(**{'Total Points To Fixture': lambda df: df.pipe(roll_sum_back, 'Player Code', 'Fixture Total Points', ctx).ffill()})
            .assign(**{'Fixtures Played To Fixture': lambda df: df.pipe(roll_sum_back, 'Player Code', 'Fixture Played', ctx).ffill()})
            .assign(**{'_Minutes >60 Played To Fixture': lambda df: df.pipe(roll_sum_back, 'Player Code', 'Fixture Minutes >60 Played', ctx).ffill()})
            .assign(**{'_Minutes <60 Played To Fixture': lambda df: df.pipe(roll_sum_back, 'Player Code', 'Fixture Minutes <60 Played', ctx).ffill()})
            .assign(**{'_Minutes Played To Fixture': lambda df: df.pipe(roll_sum_back, 'Player Code', 'Fixture Minutes Played', ctx).ffill()})
            .assign(**{'_Goals Scored To Fixture': lambda df: df.pipe(roll_sum_back, 'Player Code', 'Fixture Goals Scored', ctx).ffill()})
            .assign(**{'_Assists To Fixture': lambda df: df.pipe(roll_sum_back, 'Player Code', 'Fixture Assists', ctx).ffill()})
            .assign(**{'_Own Goals To Fixture': lambda df: df.pipe(roll_sum_back, 'Player Code', 'Fixture Own Goals', ctx).ffill()})
            .assign(**{'_Penalties Missed To Fixture': lambda df: df.pipe(roll_sum_back, 'Player Code', 'Fixture Penalties Missed', ctx).ffill()})
            .assign(**{'_Yellow Cards To Fixture': lambda df: df.pipe(roll_sum_back, 'Player Code', 'Fixture Yellow Cards', ctx).ffill()})
            .assign(**{'_Red Cards To Fixture': lambda df: df.pipe(roll_sum_back, 'Player Code', 'Fixture Red Cards', ctx).ffill()})
            .assign(**{'_Bonus Points To Fixture': lambda df: df.pipe(roll_sum_back, 'Player Code', 'Fixture Bonus Points', ctx).ffill()})
            .assign(**{'_Saves Multiples To Fixture': lambda df: df.pipe(roll_sum_back, 'Player Code', 'Fixture Saves Multiples', ctx).ffill()})
            .assign(**{'_Goals Conceded Multiples To Fixture': lambda df: df.pipe(roll_sum_back, 'Player Code', 'Fixture Goals Conceded Multiples', ctx).ffill()})
            .assign(**{'_Clean Sheets To Fixture': lambda df: df.pipe(roll_sum_back, 'Player Code', 'Fixture Clean Sheets', ctx).ffill()})
            .assign(**{'_Penalties Saved To Fixture': lambda df: df.pipe(roll_sum_back, 'Player Code', 'Fixture Penalties Saved', ctx).ffill()})
            .assign(**{'_Rel Att Strength': lambda df: np.where(df['Is Home?'],
                                                                df['_Rel Att Fixture Strength Home'],
                                                                df['_Rel Att Fixture Strength Away'])})
            .assign(**{'_Rel Def Strength': lambda df: np.where(df['Is Home?'],
                                                                df['_Rel Def Fixture Strength Home'],
                                                                df['_Rel Def Fixture Strength Away'])})
            .assign(**{'_Rel Clean Sheet Strength': lambda df: np.where(df['Is Home?'],
                                                                        df['_Rel Clean Sheet Fixture Strength Home'],
                                                                        df['_Rel Clean Sheet Fixture Strength Away'])})
            .assign(**{'Stats Completeness Percent': lambda df: df['Fixtures Played To Fixture'] / ctx.player_fixtures_look_back * 100})
<<<<<<< HEAD
            .assign(**{'Rolling Avg Game Points': lambda df: df.groupby('Player Code')['Fixture Total Points'].apply(lambda x: x.rolling(ctx.player_fixtures_look_back, min_periods=1).mean())
                    .where((df['Season'] == ctx.current_season) & (df['Game Week'] <= ctx.next_gw) | (df['Season'] != ctx.current_season))})
=======
            .assign(**{'Rolling Avg Game Points': lambda df: df.groupby('Player Code')['Fixture Total Points'].apply(lambda x: x.rolling(ctx.player_fixtures_look_back, min_periods=1).mean())})
>>>>>>> 6160c675
            .drop(columns=['Fixture Minutes Played', 'Fixture Total Points', 'Fixture Played']))


def calc_eps_for_next_gws(player_gw_eps: DF, ctx: Context) -> S:
    """
    Calculates the expected points for the given time horizons. NOTE that in order to improve the speed of this function which
    gets called for each player, it makes the following assumption about the player_gw_eps argument:
        1) player_gw_eps only contains data for future game weeks
        2) player_gw_eps is sorted by 'Game Week' already
        3) player_gw_eps as a column 'Expected Point With Chance Avail' which is the element-wise product of 'Expected Points'
            and 'Chance Avail Next GW'.

    Args:
        player_gw_eps: The data frame with the expected points for each player and game week combination.
        ctx: Context data, such as the next game week, the current season, the data dictionary, etc.
    Returns:
        The data frame with the expected points for the given time horizons added as columns.
    """
    # Returns an empty data frame but with the necessary columns.
    if player_gw_eps.shape[0] == 0:
        return S(list(player_gw_eps.columns.values) + ['Expected Points ' + gw for gw in list(ctx.next_gw_counts)])

    row = player_gw_eps.iloc[0]

    for gw in range(0, ctx.total_gws-ctx.next_gw+1):
        try:
            row['Expected Points GW ' + str(ctx.next_gw+gw)] = (player_gw_eps.iloc[gw]
                                                        .at['Expected Point With Chance Avail'])
        except IndexError:
            print(gw)
            print(row)

    for next_gw_post_fix, next_gw_count in ctx.next_gw_counts.items():
        future_df = player_gw_eps.iloc[:next_gw_count]
        row['Expected Points ' + next_gw_post_fix] = future_df['Expected Point With Chance Avail'].sum()

        if next_gw_count <= 8:
            row['Fixtures ' + next_gw_post_fix] = value_or_default(future_df['Fixture Short Name FDR'].str.cat(sep=', '))

    return row


def est_chance_avail(df: DF) -> S:
    """
    Estimates the chance that a player is available for the future game weeks.
    """

    chance_avail = df['Chance Avail Next GW']

    if chance_avail.shape[0] == 0:
        return chance_avail

    if 0 < chance_avail.iloc[0] <= 1:  # If the chance available is not 0 or 1 then assume that the following game week the chance is 1.
        chance_avail.iloc[1:] = 1

    return chance_avail


def get_team_future_fixtures(team_fixture_strength: DF, players_history_fixtures: DF) -> DF:
    return (team_fixture_strength[~team_fixture_strength['Fixture Code']
            .isin(players_history_fixtures.index.get_level_values(level='Fixture Code'))])[['Fixture Code', 'Game Week']]


def get_players_future_fixture_team_strengths(player_teams: DF, team_future_fixtures: DF) -> DF:
    return (player_teams
            [['Player Team Code', 'Chance Avail Next GW', 'Field Position']]
            .reset_index()
            .merge(team_future_fixtures, left_on=['Player Team Code'], right_index=True, suffixes=(False, False))
            .sort_values('Game Week')
            .set_index(['Player Code', 'Fixture Code'])
            # Project the chance available forward based on the chance available for the next game week. TODO: Need to update based on news.
            .assign(**{'Chance Avail': lambda df: df[['Chance Avail Next GW', 'Game Week']]
                    .groupby('Player Code').apply(lambda df: est_chance_avail(df).droplevel('Player Code')) if df.shape[0] > 0 else np.nan})
            .drop(columns=['Game Week']))


def get_player_fixture_stats(players_history_fixtures: DF, players_future_fixture_team_strengths: DF, player_team_fixture_strength: DF) -> DF:
    return (pd.concat([players_history_fixtures[['Fixture Total Points', 'Fixture Minutes Played', 'Fixture Cost', 'Field Position']],
                       players_future_fixture_team_strengths], sort=False)
            .drop(columns=['Player Team Code'])
            .merge(player_team_fixture_strength.drop(columns=['Field Position']), left_index=True, right_index=True, suffixes=(False, False))
            .assign(**{'Chance Avail': lambda df: df['Chance Avail'].fillna(0)}))


def calc_eps_ext(player_fixture_stats: pd.DataFrame) -> np.ndarray:
    """
    Calculates the expected points for each fixture based on past player points, position and relative fixture strength.

    Args:
        player_fixture_stats: A data frame with the pre-calculated stats indexed by player ID and fixture ID.

    Returns: Returns the expected points for each player/fixture combination as a series.

    """

    # Defines points given for each action (see https://fantasy.premierleague.com/help/rules)
    df = player_fixture_stats.sort_values(['Player Code', 'Kick Off Time']).groupby('Player Code').shift()

    return np.where(player_fixture_stats['Fixtures Played To Fixture'] > 0,
        (   # Attacking related points
            ((np.where(player_fixture_stats['Field Position'].isin(['GK', 'DEF']), DEF_GOAL_POINTS, 0)
               + np.where(player_fixture_stats['Field Position'].isin(['MID']), MID_GOAL_POINTS, 0)
               + np.where(player_fixture_stats['Field Position'].isin(['FWD']), FWD_GOAL_POINTS, 0))
             * df['_Goals Scored To Fixture'].fillna(0)
              + ASSIST_POINTS * df['_Assists To Fixture'].fillna(0))
             * player_fixture_stats['_Rel Att Strength'].fillna(1)

             # Defensive points
             + np.where(player_fixture_stats['Field Position'].isin(['GK', 'DEF']), GOAL_CONCEDED_POINTS, 0)
                * player_fixture_stats['_Goals Conceded Multiples To Fixture'].fillna(0)
             + OWN_GOAL_POINTS * df['_Own Goals To Fixture'].fillna(0)
             / player_fixture_stats['_Rel Def Strength'].fillna(1)

             # Clean sheet points
             + (np.where(player_fixture_stats['Field Position'].isin(['GK', 'DEF']), DEF_CLEAN_POINTS, 0)
                + np.where(player_fixture_stats['Field Position'].isin(['MID']), MID_CLEAN_POINTS, 0)
                + np.where(player_fixture_stats['Field Position'].isin(['FWD']), FWD_CLEAN_POINTS, 0))
             * df['_Clean Sheets To Fixture'].fillna(0)
             * player_fixture_stats['_Rel Def Strength'].fillna(1)

             # Other points
            + PEN_MISS_POINTS * df['_Penalties Missed To Fixture'].fillna(0)
            + SAVES_POINTS * df['_Saves Multiples To Fixture'].fillna(0)
            + PEN_SAVE_POINTS * df['_Penalties Saved To Fixture'].fillna(0)
            + df['_Bonus Points To Fixture'].fillna(0)
            + YELLOW_CARD_POINTS * df['_Yellow Cards To Fixture'].fillna(0)
            + RED_CARD_POINTS * df['_Red Cards To Fixture'].fillna(0)
            + df['_Minutes >60 Played To Fixture']*MIN_LONG_POINTS+df['_Minutes <60 Played To Fixture']*MIN_SHORT_POINTS)
            / df['Fixtures Played To Fixture'],
        0)


def calc_eps_ext_simple(player_fixture_stats: pd.DataFrame) -> np.ndarray:
    """
    Calculates the expected points for each fixture based on past player points, position and relative fixture strength.

    Args:
        player_fixture_stats: A data frame with the pre-calculated stats indexed by player ID and fixture ID.

    Returns: Returns the expected points for each player/fixture combination as a series.

    """
    df = player_fixture_stats.sort_values(['Player Code', 'Kick Off Time']).groupby('Player Code').shift()
    return np.where(df['Fixtures Played To Fixture'] > 0, df['Total Points To Fixture'] / df['Fixtures Played To Fixture'], 0)


def get_players_fixture_team_eps(player_fixture_stats: DF) -> DF:
    return (player_fixture_stats.sort_values(['Player Code', 'Kick Off Time'])
            .assign(**{'Expected Points': lambda df: df.pipe(calc_eps_ext)})
            .assign(**{'Expected Points Simple': lambda df: df.pipe(calc_eps_ext_simple)})
            .assign(**{'Rel Strength': lambda df: df['Expected Points']/df['Expected Points Simple']})
            )


def proj_to_gw(players_fixture_team_eps: DF) -> DF:
    def proj_to_gw_func(col: S):
        if col.name in ('Fixture Total Points', 'Fixture Minutes Played') or col.name.startswith('Expected'):
            return 'sum'

        if col.name == 'Fixture Short Name FDR':
            return ', '.join

        if 'Fixture Count' in col:
            return 'count'

        if np.issubdtype(col.dtype, np.number):
            return 'mean'

        return 'last'

    def fill_missing_gws(players_gw_team_eps: DF, player_gws: DF) -> DF:
        players_gw_team_eps = (players_gw_team_eps
                               .merge(player_gws, left_index=True, right_index=True, how='right', suffixes=(False, False)))

        # Fills some columns with 0 if there is no fixture for a player in a particular game week.
        for col in players_gw_team_eps.columns:
            if 'Expected Points' in col or 'Chance Avail' in col or 'Fixture Count' in col:
                players_gw_team_eps = (players_gw_team_eps
                                       .assign(**{col: lambda df: df[col].fillna(0.0)}))

            if 'To Fixture' in col or 'Stats Completeness' in col:
                players_gw_team_eps = (players_gw_team_eps
                                       .assign(**{col:
                                            lambda df: df.groupby('Player Code')[col].transform(lambda v: v.ffill())}))

        return players_gw_team_eps

    def nan_future_gws(players_gw_team_eps: DF) -> DF:
        # This is necessary because the results of the sum function is 0 and not np.nan for series with only pd.nan elements and calling sum with min_count=1 is too slow.
        return (players_gw_team_eps
                .assign(**{'Fixture Total Points': lambda df: np.where(df['Fixture Cost'].isnull(), np.nan, df['Fixture Total Points'])})
                .assign(**{'Fixture Minutes Played': lambda df: np.where(df['Fixture Cost'].isnull(), np.nan, df['Fixture Minutes Played'])}))

    def get_player_gws(players_gw_team_eps: DF) -> pd.Index:
        # Create a data frame with a row of every game week/player ID combination for the current and the last season. This is required to deal with game weeks that have double or missing fixtures.
        return (players_gw_team_eps
                [['Season', 'Game Week']]
                .groupby(['Season', 'Game Week'])
                .size()
                .reset_index()
                .drop(columns=[0])
                .assign(**{'Key': 1})
                .merge(players_gw_team_eps.index.unique(level=0).to_frame().assign(**{'Key': 1}), on='Key')
                .drop(columns='Key')).set_index(['Player Code', 'Season', 'Game Week'])

    # noinspection PyTypeChecker
    player_gws = players_fixture_team_eps.pipe(get_player_gws)

    # Projects from fixtures to game weeks.
    players_fixture_team_eps = players_fixture_team_eps.assign(**{'Fixture Count': 1})

    return (players_fixture_team_eps
            .groupby(['Player Code', 'Season', 'Game Week'])
            .agg({col: proj_to_gw_func(players_fixture_team_eps[col]) for col in players_fixture_team_eps.columns})
            .drop(columns=['Game Week', 'Season'])
            .pipe(fill_missing_gws, player_gws)
            .pipe(nan_future_gws)
            )


def get_players_gw_team_eps(players_fixture_team_eps: DF, player_teams: DF) -> DF:
    """
    The resulting data frame contains one row for every player and game week in the current season.
    """
    # noinspection PyTypeChecker
    return (players_fixture_team_eps
            .drop(columns=['Field Position', 'Name', 'Team ID', 'Team Short Name', 'Team Name', 'Team Strength', 'Player Team Code', 'Chance Avail Next GW', 'Team Last Updated'])
            .pipe(proj_to_gw)
            .merge(player_teams.drop(columns=['Season']), left_on='Player Code', right_index=True, suffixes=(None, None)))


def get_player_gw_next_eps(players_gw_team_eps: DF, ctx: Context) -> DF:
    return (players_gw_team_eps
            .reset_index()
            [lambda df: (df['Game Week'] >= ctx.next_gw) & (df['Season'] == ctx.current_season)]
            .sort_values(['Season', 'Game Week'])
            .assign(**{'Expected Point With Chance Avail': lambda df: df['Expected Points'] * df['Chance Avail Next GW'] / 100})
            .groupby('Player Code')
            .apply(lambda df: df.pipe(calc_eps_for_next_gws, ctx))
            .drop(columns=['Player Code'])
            .pipe(remove_fixture_stats_cols))<|MERGE_RESOLUTION|>--- conflicted
+++ resolved
@@ -376,12 +376,8 @@
 def get_player_team_fixture_strength(players: DF, team_fixture_strength: DF, players_history: DF, ctx: Context) -> DF:
     def roll_sum_back(df: DF, group_by: str, col: str, ctx: Context):
         return (df.groupby(group_by)
-<<<<<<< HEAD
                 [col].apply(lambda x: x.rolling(ctx.player_fixtures_look_back, min_periods=1).sum())
                 .where((df['Season'] == ctx.current_season) & (df['Game Week'] <= ctx.next_gw) | (df['Season'] != ctx.current_season)))
-=======
-                [col].apply(lambda x: x.rolling(ctx.player_fixtures_look_back, min_periods=1).sum()))
->>>>>>> 6160c675
 
     return (players[['Name', 'Player Team Code', 'Field Position']]
             .reset_index()
@@ -425,12 +421,9 @@
                                                                         df['_Rel Clean Sheet Fixture Strength Home'],
                                                                         df['_Rel Clean Sheet Fixture Strength Away'])})
             .assign(**{'Stats Completeness Percent': lambda df: df['Fixtures Played To Fixture'] / ctx.player_fixtures_look_back * 100})
-<<<<<<< HEAD
+
             .assign(**{'Rolling Avg Game Points': lambda df: df.groupby('Player Code')['Fixture Total Points'].apply(lambda x: x.rolling(ctx.player_fixtures_look_back, min_periods=1).mean())
                     .where((df['Season'] == ctx.current_season) & (df['Game Week'] <= ctx.next_gw) | (df['Season'] != ctx.current_season))})
-=======
-            .assign(**{'Rolling Avg Game Points': lambda df: df.groupby('Player Code')['Fixture Total Points'].apply(lambda x: x.rolling(ctx.player_fixtures_look_back, min_periods=1).mean())})
->>>>>>> 6160c675
             .drop(columns=['Fixture Minutes Played', 'Fixture Total Points', 'Fixture Played']))
 
 
